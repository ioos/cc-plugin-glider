--- conflicted
+++ resolved
@@ -54,18 +54,6 @@
 tag_regex = "^(?P<prefix>v)?(?P<version>[^\\+]+)(?P<suffix>.*)?$"
 
 [tool.ruff]
-<<<<<<< HEAD
-lint.select = [
-    "A", # flake8-builtins
-    "B", # flake8-bugbear
-    "C4", # flake8-comprehensions
-    "F", # flakes
-    "I", # import sorting
-    "T20", # flake8-print
-    "UP", # upgrade
-]
-=======
->>>>>>> 8681c887
 target-version = "py38"
 line-length = 79
 
