--- conflicted
+++ resolved
@@ -26,11 +26,7 @@
     _cc_spec_version = "3.0"
     _cc_checker_version = __version__
     _cc_url = (
-<<<<<<< HEAD
-        "https://ioos.github.io/glider-dac/ngdac-netcdf-file-format-version-2"
-=======
         "https://ioos.github.io/glider-dac/ngdac-netcdf-file-format-version-2.html"
->>>>>>> 7cd25e82
     )
     _cc_display_headers = {3: "Required", 2: "Recommended", 1: "Suggested"}
     acceptable_platform_types = {"Seaglider", "Spray Glider", "Slocum Glider"}
