"""
cc_plugin_glider.glider_dac.py

Compliance Test Suite for the IOOS National Glider Data Assembly Center
https://ioos.github.io/glider-dac/
"""

import os
import warnings
from urllib.parse import urljoin

import numpy as np
import requests
from compliance_checker import __version__
from compliance_checker.base import BaseCheck, BaseNCCheck, Result, TestCtx
from compliance_checker.cf.cf import CF1_6Check
from lxml import etree
from requests.exceptions import RequestException

from cc_plugin_glider import util


class GliderCheck(BaseNCCheck):
    register_checker = True
    _cc_spec = "gliderdac"
    _cc_spec_version = "3.0"
    _cc_checker_version = __version__
    _cc_url = (
        "https://ioos.github.io/glider-dac/ngdac-netcdf-file-format-version-2.html"
    )
    _cc_display_headers = {3: "Required", 2: "Recommended", 1: "Suggested"}
    acceptable_platform_types = {"Seaglider", "Spray Glider", "Slocum Glider"}

    def __init__(self, options=None):
        # Pass through testing options for gliderdac
        self.options = options
        # try to get the sea names table
        ncei_base_table_url = "https://gliders.ioos.us/ncei_authority_tables/"
        # might refactor if the authority tables names change
        table_type = {
            "project": "projects.txt",
            "platform": "platforms.txt",
            "instrument": "instruments.txt",
            "institution": "institutions.txt",
        }

        self.auth_tables = {}
        for global_att_name, table_file in table_type.items():
            # instruments have to be handled specially since they aren't
            # global attributes
            table_loc = urljoin(ncei_base_table_url, table_file)
            self.auth_tables[global_att_name] = GliderCheck.request_resource(
                table_loc,
                os.environ.get(f"{global_att_name.upper()}_TABLE"),
                lambda s: set(s.splitlines()),
            )

        # handle NCEI sea names table
        sea_names_url = (
            "https://www.ncei.noaa.gov/data/oceans/ncei/vocabulary/seanames.xml"
        )

        def sea_name_parse(text):
            """Helper function to handle utf-8 parsing of sea name XML table"""
            utf8_parser = etree.XMLParser(encoding="utf-8")
            tree = etree.fromstring(text.encode("utf-8"), parser=utf8_parser)
            return set(tree.xpath("./seaname/seaname/text()"))

        self.auth_tables["sea_name"] = GliderCheck.request_resource(
            sea_names_url,
            os.environ.get("SEA_NAME_TABLE"),
            sea_name_parse,
        )

    @classmethod
    def request_resource(cls, url, backup_resource, fn):
        # TODO: check modify header vs cached version to see if update is
        # even necessary
        fail_flag = False
        if backup_resource is not None:
            try:
                with open(backup_resource) as f:
                    text_contents = f.read()
            except OSError:
                warnings.warn(
                    f"Could not open {backup_resource}, falling back to web request",
                    stacklevel=2,
                )
                fail_flag = True

        elif backup_resource is None or fail_flag:
            try:
                resp = requests.get(url, timeout=10)
                resp.raise_for_status()
                text_contents = resp.text
            except RequestException:
                warnings.warn(
                    f"Requests exception encountered while fetching data from {url}",
                    stacklevel=2,
                )

        try:
            return fn(text_contents)
        except Exception as e:
            warnings.warn(f"Could not deserialize input text: {str(e)}", stacklevel=2)
            return None

    cf_checks = CF1_6Check()

    @classmethod
    def make_result(cls, level, score, out_of, name, messages):
        return Result(level, (score, out_of), name, messages)

    def setup(self, dataset):
        self.dataset = dataset

    """
    HIGH priority checks:

    check_required_variables
    check_dimensions
    check_lat_lon_attributes
    check_time_attributes
    check_pressure_depth_attributes
    check_ctd_variable_attributes
    check_profile_variable_attributes_and_types
    check_global_attributes
    check_standard_names
    check_monotonically_increasing_time
    check_dim_no_data
    check_depth_array
    """

    def check_required_variables(self, dataset):
        """
        Verifies the dataset has the required variables
        """
        required_variables = [
            "trajectory",
            "time",
            "lat",
            "lon",
            "pressure",
            "depth",
            "temperature",
            "conductivity",
            "density",
            "profile_id",
            "profile_time",
            "profile_lat",
            "profile_lon",
            "time_uv",
            "lat_uv",
            "lon_uv",
            "u",
            "v",
            "platform",
            "instrument_ctd",
        ]

        level = BaseCheck.HIGH
        out_of = len(required_variables)
        score = 0
        messages = []
        for variable in required_variables:
            test = variable in dataset.variables
            score += int(test)
            if not test:
                messages.append(f"Variable {variable} is missing")
        return self.make_result(level, score, out_of, "Required Variables", messages)

    def check_dimensions(self, dataset):
        """
        NetCDF files submitted by the individual glider operators contain 2
        dimension variables:
         - time
         - traj
        """
        level = BaseCheck.HIGH
        score = 0
        messages = []

        required_dimensions = ["time", "traj_strlen"]
        out_of = len(required_dimensions)

        for dimension in required_dimensions:
            test = dimension in dataset.dimensions
            score += int(test)
            if not test:
                messages.append(f"{dimension} is not a valid dimension")
        return self.make_result(level, score, out_of, "Required Dimensions", messages)

    def check_lat_lon_attributes(self, dataset):
        """
        Validates that lat and lon have correct attributes

        TODO: Does this need to be its own check? Is it high priority?
        """
        level = BaseCheck.HIGH
        out_of = 0
        score = 0
        messages = []

        check_vars = ["lat", "lon"]
        for var in check_vars:
            stat, num_checks, msgs = util._check_variable_attrs(dataset, var, options=self.options)
            score += int(stat)
            out_of += num_checks
            messages.extend(msgs)

        return self.make_result(
            level,
            score,
            out_of,
            "Lat and Lon attributes",
            messages,
        )

    def check_time_attributes(self, dataset):
        """
        Verifies that the time coordinate variable is correct
        """

        level = BaseCheck.HIGH
        score, out_of, messages = util._check_variable_attrs(dataset, "time")

        return self.make_result(level, score, out_of, "Time Variable", messages)

    def check_pressure_depth_attributes(self, dataset):
        """
        Verifies that the pressure coordinate/data variable is correct
        """

        level = BaseCheck.HIGH
        out_of = 0
        score = 0
        messages = []

        check_vars = ["pressure", "depth"]
        for var in check_vars:
            stat, num_checks, msgs = util._check_variable_attrs(dataset, var, options=self.options)
            score += int(stat)
            out_of += num_checks
            messages.extend(msgs)

        return self.make_result(
            level,
            score,
            out_of,
            "Depth/Pressure variable attributes",
            messages,
        )

    def check_ctd_variable_attributes(self, dataset):
        """
        Verifies that the CTD Variables are the correct data type and contain
        the correct metadata
        """
        level = BaseCheck.HIGH
        out_of = 0
        score = 0
        messages = []

        check_vars = ["temperature", "conductivity", "salinity", "density"]
        for var in check_vars:
            stat, num_checks, msgs = util._check_variable_attrs(dataset, var, options=self.options)
            score += int(stat)
            out_of += num_checks
            messages.extend(msgs)
        return self.make_result(level, score, out_of, "CTD Variables", messages)

    def check_profile_variable_attributes_and_types(self, dataset):
        """
        Verifies that the profile variables are the of the correct data type
        and contain the correct metadata
        """

        level = BaseCheck.HIGH
        out_of = 0
        score = 0
        messages = []

        check_vars = [
            "profile_id",
            "profile_time",
            "profile_lat",
            "profile_lon",
            "lat_uv",
            "lon_uv",
            "u",
            "v",
        ]
        for var in check_vars:
            stat, num_checks, msgs = util._check_variable_attrs(dataset, var, options=self.options)
            score += int(stat)
            out_of += num_checks
            messages.extend(msgs)

        return self.make_result(level, score, out_of, "Profile Variables", messages)

    def check_global_attributes(self, dataset):
        """
        Verifies the base metadata in the global attributes

        TODO: update this check to use @check_has on next cc release
        """
        level = BaseCheck.HIGH
        global_attributes = [
            "Conventions",
            "Metadata_Conventions",
            "comment",
            "contributor_name",
            "contributor_role",
            "creator_email",
            "creator_name",
            "creator_url",
            "date_created",
            "date_issued",
            "date_modified",
            "format_version",
            "history",
            "id",
            "institution",
            "keywords",
            "keywords_vocabulary",
            "license",
            "metadata_link",
            "naming_authority",
            # 'platform_type', # platform_type check is more involved below
            "processing_level",
            "project",
            "publisher_email",
            "publisher_name",
            "publisher_url",
            "references",
            # 'sea_name',  # sea_name check is more involved below
            "source",
            "standard_name_vocabulary",
            "summary",
            "title",
            "wmo_id",
        ]

        out_of = 0
        score = 0
        messages = []
        for field in global_attributes:
            # v = getattr(dataset, field, '')
            test = field in dataset.ncattrs()
            score += int(test)
            out_of += 1
            if not test:
                messages.append(f"Attr {field} not present")
                continue
            v = getattr(dataset, field, "")
            if isinstance(v, str):
                test = len(v.strip()) > 0
            else:
                test = True
            score += int(test)
            out_of += 1
            if not test:
                messages.append(f"Attr {field} is empty")

        """
        Verify that sea_name attribute exists and is valid
        """
        if self.auth_tables["sea_name"] is not None:
            sea_names = {sn.lower() for sn in self.auth_tables["sea_name"]}
        else:
            raise RuntimeError("Was unable to fetch sea names table")
        sea_name = getattr(dataset, "sea_name", "").replace(", ", ",")
        if sea_name:
            # Ok score a point for the fact that the attribute exists
            score += 1
            out_of += 1
            sea_name = sea_name.split(",")
            for sea in sea_name:
                test = sea.lower() in sea_names
                score += int(test)
                out_of += 1
                if not test:
                    messages.append(
                        (
                            "sea_name attribute should be from the NODC sea names list:"
                            f" {sea} is not a valid sea name"
                        ),
                    )
        else:
            out_of += 1
            messages.append("Attr sea_name not present")

        """
        Verify that platform_type attribute exists and is valid
        """
        platform_type = getattr(dataset, "platform_type", "")
        if platform_type:
            # Score a point for the fact that the attribute exists
            score += 1
            out_of += 1
            # Now check that it's one of the NCEI acceptable strings
            test = platform_type in self.acceptable_platform_types
            score += int(test)
            out_of += 1
            if not test:
                messages.append(
                    (
                        "platform_type {} is not one of the NCEI accepted platforms for archiving: {}"
                    ).format(platform_type, ",".join(self.acceptable_platform_types)),
                )
        else:
            out_of += 1
            messages.append("Attr platform_type not present")

        return self.make_result(
            level,
            score,
            out_of,
            "Required Global Attributes",
            messages,
        )

    def check_standard_names(self, dataset):
        """
        Check a variables's standard_name attribute to ensure that it meets CF
        compliance.

        CF §3.3 A standard name is associated with a variable via the attribute
        standard_name which takes a string value comprised of a standard name
        optionally followed by one or more blanks and a standard name modifier

        :param netCDF4.Dataset dataset: An open netCDF dataset
        :return: List of results
        """
        results = self.cf_checks.check_standard_name(dataset)
        for dd in results:
            # Update the check name
            dd.name = "Standard Names"
        return results

    def check_monotonically_increasing_time(self, ds):
        """
        Check if all times are monotonically increasing
        """
        # shouldn't this already be handled by CF trajectory featureType?
        test_ctx = TestCtx(BaseCheck.HIGH, "Profile data is valid")
        test_ctx.assert_true(
            np.all(np.diff(ds.variables["time"]) > 0),
            "Time variable is not monotonically increasing",
        )
        return test_ctx.to_result()

    def check_dim_no_data(self, dataset):
        """
        Checks that cartesian product of the depth and time
        variables have more than 2 valid values.
        """
        test_ctx = TestCtx(BaseCheck.HIGH, "Profile data is valid")

        # check that cartesian product of non-nodata/_FillValue values >= 2
        # count here checks the count of non-masked data
        if "time" in dataset.variables and "depth" in dataset.variables:
            test = (
                dataset.variables["time"][:].count()
                * dataset.variables["depth"][:].count()
            ) >= 2
            test_ctx.assert_true(
                test,
                "Time and depth "
                "variables must have at least "
                "two valid data points together",
            )
        return test_ctx.to_result()

    def check_depth_array(self, dataset):
        """
        Checks that the profile data is valid (abs sum of diff > 0 for depth data)
        """
        test_ctx = TestCtx(BaseCheck.HIGH, "Profile data is valid")
        if "depth" in dataset.variables:
            depth = dataset.variables["depth"][:]
            test_ctx.assert_true(
                np.abs(np.diff(depth[~depth.mask]).sum()) > 1e-4,
                "Depth array must be valid, ie  abs(Z0 - Zend) > 0",
            )
        return test_ctx.to_result()

    """
    MEDIUM priority checks:

    check_qc_variables
    check_primary_variable_attributes
    check_trajectory_variables
    check_container_variables
    check_qartod
    check_ancillary_variables
    check_dtype
    check_valid_min_dtype
    check_valid_max_dtype
    """

    def check_qc_variables(self, dataset):
        """
        Verifies the dataset has all the required QC variables
        """
        level = BaseCheck.MEDIUM
        score = 0
        out_of = 0

        qc_variables = [
            f"{s}_qc"
            for s in [
                "time",
                "lat",
                "lon",
                "pressure",
                "depth",
                "temperature",
                "conductivity",
                "density",
                "profile_time",
                "profile_lat",
                "profile_lon",
                "time_uv",
                "lat_uv",
                "lon_uv",
                "u",
                "v",
            ]
        ]
        # The None means just check the attribute exists, not a value
        required_attributes = {
            "flag_meanings": None,
            "flag_values": None,
            "long_name": None,
            "standard_name": None,
            "valid_max": None,
            "valid_min": None,
        }
        messages = []
        for qc_var in qc_variables:
            pass_stat, num_checks, msgs = util._check_variable_attrs(
                dataset,
                qc_var,
                required_attributes,
            )
            out_of += num_checks
            score += int(pass_stat)
            messages.extend(msgs)
        return self.make_result(level, score, out_of, "QC Variables", messages)

    def check_trajectory_variables(self, dataset):
        """
        The trajectory variable stores a character array that identifies the
        deployment during which the data was gathered. This variable is used by
        the DAC to aggregate all individual NetCDF profiles containing the same
        trajectory value into a single trajectory profile data set. This value
        should be a character array that uniquely identifies the deployment and
        each individual NetCDF file from the deployment data set should have
        the same value.
        """
        level = BaseCheck.MEDIUM
        out_of = 0
        score = 0
        messages = []

        if "trajectory" not in dataset.variables:
            return

        test = dataset.variables["trajectory"].dimensions == ("traj_strlen",)
        score += int(test)
        out_of += 1
        if not test:
            messages.append("trajectory has an invalid dimension")

        pass_stat, num_checks, attr_msgs = util._check_variable_attrs(
            dataset,
            "trajectory",
        )
        score += int(pass_stat)
        out_of += num_checks
        messages.extend(attr_msgs)
        return self.make_result(level, score, out_of, "Trajectory Variable", messages)

    def check_container_variables(self, dataset):
        """
        Verifies that the dimensionless container variables are the correct
        data type and contain the required metadata
        """

        level = BaseCheck.MEDIUM
        out_of = 0
        score = 0
        messages = []

        check_vars = [
            "platform",
            "instrument_ctd",
        ]
        for var in check_vars:
            stat, num_checks, msgs = util._check_variable_attrs(dataset, var, options=self.options)
            score += int(stat)
            out_of += num_checks
            messages.extend(msgs)

        return self.make_result(level, score, out_of, "Container Variables", messages)

    def check_qartod(self, dataset):
        """
        If the qartod variables exist, check the attributes
        """
        test_ctx = TestCtx(BaseCheck.MEDIUM, "QARTOD Variables")
        qartod_variables = [
            "qartod_{}_climatological_flag",
            "qartod_{}_flat_line_flag",
            "qartod_{}_gross_range_flag",
            "qartod_{}_rate_of_chagne_flag",
            "qartod_{}_spike_flag",
        ]

        # Iterate through each physical variable and each qartod variable name
        # and check the attributes of all variables if they exist

        for param in ("temperature", "conductivity", "density", "pressure"):
            for qartod in qartod_variables:
                qartod_var = qartod.format(param)
                if qartod_var not in dataset.variables:
                    continue

                ncvar = dataset.variables[qartod_var]
                valid_min = getattr(ncvar, "valid_min", None)
                valid_max = getattr(ncvar, "valid_max", None)
                flag_values = getattr(ncvar, "flag_values", None)
                test_ctx.assert_true(
                    getattr(ncvar, "_FillValue", None) == np.int8(9),
                    f"variable {qartod_var} must have a _FillValue of 9b",
                )

                test_ctx.assert_true(
                    getattr(ncvar, "long_name", ""),
                    f"attribute {qartod_var}:long_name must be a non-empty string",
                )

                test_ctx.assert_true(
                    getattr(ncvar, "flag_meanings", ""),
                    f"attribute {qartod_var}:flag_meanings must be a non-empty string",
                )

                test_ctx.assert_true(
                    isinstance(flag_values, np.ndarray),
                    f"attribute {qartod_var}:flag_values must be defined as an array of bytes",
                )

                if isinstance(flag_values, np.ndarray):
                    dtype = flag_values.dtype
                    test_ctx.assert_true(
                        util.compare_dtype(dtype, np.dtype("|i1")),
                        f"attribute {qartod_var}:flag_values has an illegal data-type, must be byte",
                    )

                valid_min_dtype = getattr(valid_min, "dtype", None)
                test_ctx.assert_true(
                    util.compare_dtype(valid_min_dtype, np.dtype("|i1")),
                    f"attribute {qartod_var}:valid_min must be of type byte",
                )

                valid_max_dtype = getattr(valid_max, "dtype", None)
                test_ctx.assert_true(
                    util.compare_dtype(valid_max_dtype, np.dtype("|i1")),
                    f"attribute {qartod_var}:valid_max must be of type byte",
                )

        if test_ctx.out_of == 0:
            return None

        return test_ctx.to_result()

    def check_ancillary_variables(self, dataset):
        """
        Check that the variables defined in ancillary_variables attribute exist
        """
        level = BaseCheck.MEDIUM
        out_of = 0
        score = 0
        messages = []

        check_vars = dataset.variables
        for var in check_vars:
            if hasattr(dataset.variables[var], "ancillary_variables"):
                ancillary_variables = dataset.variables[var].ancillary_variables
                for acv in ancillary_variables.split():
                    out_of += 1
                    test = acv in dataset.variables
                    score += int(test)
                    if not test:
<<<<<<< HEAD
                        msg = (
                            f"Invalid ancillary_variables attribute for {var}, {acv} is not a variable"
                        )
=======
                        msg = f"Invalid ancillary_variables attribute for {var}, {acv} is not a variable"
>>>>>>> 8681c887
                        messages.append(msg)

        return self.make_result(level, score, out_of, "Ancillary Variables", messages)

    def check_dtype(self, dataset):
        """
        Check that variables are of the correct datatype
        """
        level = BaseCheck.MEDIUM
        out_of = 0
        score = 0
        messages = []

        check_vars = dataset.variables
        for var in check_vars:
            stat, num_checks, msgs = util._check_dtype(dataset, var)
            score += int(stat)
            out_of += num_checks
            messages.extend(msgs)

        return self.make_result(
            level,
            score,
            out_of,
            "Correct variable data types",
            messages,
        )

    def check_valid_min_dtype(self, dataset):
        """
        Check that the valid attributes are valid data types
        """
        test_ctx = TestCtx(BaseCheck.MEDIUM, "Correct valid_min data types")

        for var_name in dataset.variables:
            ncvar = dataset.variables[var_name]

            valid_min = getattr(dataset.variables[var_name], "valid_min", None)
            if isinstance(valid_min, str):
                valid_min_dtype = "string"
            elif isinstance(valid_min, float):
                valid_min_dtype = "float64"
            elif isinstance(valid_min, int):
                valid_min_dtype = "int64"
            else:
                valid_min_dtype = str(getattr(valid_min, "dtype", None))

            if valid_min is not None:
                test_ctx.assert_true(
                    util.compare_dtype(np.dtype(valid_min_dtype), ncvar.dtype),
<<<<<<< HEAD
                    f"{var_name}:valid_min has a different data type, {valid_min_dtype}, than variable {var_name}, {str(ncvar.dtype)}"
=======
                    f"{var_name}:valid_min has a different data type, {valid_min_dtype}, than variable {var_name}, {ncvar.dtype}",
>>>>>>> 8681c887
                )

        return test_ctx.to_result()

    def check_valid_max_dtype(self, dataset):
        """
        Check that the valid attributes are valid data types
        """
        test_ctx = TestCtx(BaseCheck.MEDIUM, "Correct valid_max data types")

        for var_name in dataset.variables:
            ncvar = dataset.variables[var_name]

            valid_max = getattr(dataset.variables[var_name], "valid_max", None)
            if isinstance(valid_max, str):
                valid_max_dtype = "string"
            elif isinstance(valid_max, float):
                valid_max_dtype = "float64"
            elif isinstance(valid_max, int):
                valid_max_dtype = "int64"
            else:
                valid_max_dtype = str(getattr(valid_max, "dtype", None))

            if valid_max is not None:
                test_ctx.assert_true(
                    util.compare_dtype(np.dtype(valid_max_dtype), ncvar.dtype),
<<<<<<< HEAD
                    f"{var_name}:valid_max has a different data type, {valid_max_dtype}, than variable {str(ncvar.dtype)} {var_name}"
=======
                    f"{var_name}:valid_max has a different data type, {valid_max_dtype}, than variable {str(ncvar.dtype)} "
                    f"{var_name}",
>>>>>>> 8681c887
                )

        return test_ctx.to_result()

    """
    LOW priority checks:

    check_ioos_ra
    check_valid_lon
    check_ncei_tables
    """

    def check_ioos_ra(self, dataset):
        """
        Check if the ioos_regional_association attribute exists, if it does check that it's not
        empty
        """
        test_ctx = TestCtx(BaseCheck.LOW, "IOOS Regional Association Attribute")

        ioos_ra = getattr(dataset, "ioos_regional_association", None)

        test_ctx.assert_true(
            ioos_ra,
            "ioos_regional_association global attribute should be defined",
        )

        return test_ctx.to_result()

    def check_valid_lon(self, dataset):
        """
        Check the valid_min and valid max for longitude variable
        """
        test_ctx = TestCtx(BaseCheck.LOW, "Longitude valid_min valid_max not [-90, 90]")

        if "lon" not in dataset.variables:
            return

        longitude = dataset.variables["lon"]
        valid_min = getattr(longitude, "valid_min", None)
        if valid_min is None:
            test_ctx.assert_true(
                False,
                "valid_min attribute for longitude should be defined",
            )
        valid_max = getattr(longitude, "valid_max", None)
        if valid_min is None:
            test_ctx.assert_true(
                False,
                "valid_max attribute for longitude should be defined",
            )
        test_ctx.assert_true(
            not (valid_min == -90 and valid_max == 90),
            "Longitude's valid_min and valid_max are [-90, 90], it's likely this was a mistake",
        )
        return test_ctx.to_result()

    def check_ncei_tables(self, dataset):
        """
        Checks the project, platform id, instrument make_model, and institution
        against lists of values provided by NCEI
        """
        test_ctx = TestCtx(
            BaseCheck.LOW,
            "File has NCEI approved project, "
            "institution, platform_type, and "
            "instrument",
        )
        # might refactor if the authority tables names change
        table_type = {
            "project": "projects.txt",
            "platform": "platforms.txt",
            "instrument": "instruments.txt",
            "institution": "institutions.txt",
        }
        # some top level attrs map to other things
        var_remap = {"platform": "id", "instrument": "make_model"}

        for global_att_name, _ in table_type.items():
            # instruments have to be handled specially since they aren't
            # global attributes
            if global_att_name not in {"instrument", "platform"}:
                global_att_present = hasattr(dataset, global_att_name)
                test_ctx.assert_true(
                    global_att_present,
                    f"Attribute {global_att_name} not in dataset",
                )
                if not global_att_present:
                    continue

            if global_att_name not in {"instrument", "platform"}:
                global_att_present = hasattr(dataset, global_att_name)
                test_ctx.assert_true(
                    global_att_present,
                    f"Attribute {global_att_name} not in dataset",
                )
                if not global_att_present:
                    continue

            if self.auth_tables[global_att_name] is not None:
                check_set = self.auth_tables[global_att_name]
            else:
                raise RuntimeError(
                    f"Was unable to fetch {global_att_name} table",
                )

            # not truly a global attribute here, needs special handling for
            # instrument case
            if global_att_name in {"instrument", "platform"}:
                # variables which contain an instrument attribute,
                # which should point to an instrument variable
                kwargs = {global_att_name: lambda v: v is not None}
                att_vars = dataset.get_variables_by_attributes(**kwargs)
                # potentially, there could be more than one instrument
                var_name_set = {getattr(v, global_att_name) for v in att_vars}

                # treat no instruments/platforms defined as an error
                test_ctx.assert_true(
                    len(var_name_set) > 0,
                    f"Cannot find any {global_att_name} attributes " "in dataset",
                )

                for var_name in var_name_set:
                    if var_name not in dataset.variables:
                        msg = f"Referenced {global_att_name} variable {var_name} does not exist"
                        test_ctx.assert_true(False, msg)
                        continue

                    var = dataset.variables[var_name]
                    # have to use .ncattrs, hangs if using `in var` ?
                    var_attr_exists = var_remap[global_att_name] in var.ncattrs()
                    msg = f"Attribute {var_remap[global_att_name]} should exist in variable {var_name}"
                    test_ctx.assert_true(var_attr_exists, msg)

                    if not var_attr_exists:
                        continue
                    search_attr = getattr(var, var_remap[global_att_name])

                    msg = f"Attribute {var_remap[global_att_name]} '{search_attr}' for variable {var_name} not contained in {global_att_name} authority table"
                    test_ctx.assert_true(search_attr in check_set, msg)

            else:
                # check for global attribute existence already handled above
                global_att_value = getattr(dataset, global_att_name)
                msg = f"Global attribute {global_att_name} value '{global_att_value}' not contained in {global_att_name} authority table"
                test_ctx.assert_true(global_att_value in check_set, msg)

        return test_ctx.to_result()<|MERGE_RESOLUTION|>--- conflicted
+++ resolved
@@ -693,13 +693,7 @@
                     test = acv in dataset.variables
                     score += int(test)
                     if not test:
-<<<<<<< HEAD
-                        msg = (
-                            f"Invalid ancillary_variables attribute for {var}, {acv} is not a variable"
-                        )
-=======
                         msg = f"Invalid ancillary_variables attribute for {var}, {acv} is not a variable"
->>>>>>> 8681c887
                         messages.append(msg)
 
         return self.make_result(level, score, out_of, "Ancillary Variables", messages)
@@ -750,11 +744,7 @@
             if valid_min is not None:
                 test_ctx.assert_true(
                     util.compare_dtype(np.dtype(valid_min_dtype), ncvar.dtype),
-<<<<<<< HEAD
-                    f"{var_name}:valid_min has a different data type, {valid_min_dtype}, than variable {var_name}, {str(ncvar.dtype)}"
-=======
                     f"{var_name}:valid_min has a different data type, {valid_min_dtype}, than variable {var_name}, {ncvar.dtype}",
->>>>>>> 8681c887
                 )
 
         return test_ctx.to_result()
@@ -781,12 +771,8 @@
             if valid_max is not None:
                 test_ctx.assert_true(
                     util.compare_dtype(np.dtype(valid_max_dtype), ncvar.dtype),
-<<<<<<< HEAD
-                    f"{var_name}:valid_max has a different data type, {valid_max_dtype}, than variable {str(ncvar.dtype)} {var_name}"
-=======
                     f"{var_name}:valid_max has a different data type, {valid_max_dtype}, than variable {str(ncvar.dtype)} "
                     f"{var_name}",
->>>>>>> 8681c887
                 )
 
         return test_ctx.to_result()
